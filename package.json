--- conflicted
+++ resolved
@@ -14,13 +14,9 @@
   "scripts": {
     "build": "tsc",
     "start": "node dist/index.js",
-<<<<<<< HEAD
     "start:mcp": "MCP_SERVER_MODE=true node dist/index.js",
-    "dev": "tsx src/index.ts",
-=======
     "start:dev": "MCP_SERVER_MODE=false node dist/index.js",
     "dev": "MCP_SERVER_MODE=false tsx src/index.ts",
->>>>>>> b4482a8e
     "test": "vitest",
     "test:ui": "vitest --ui",
     "test:coverage": "vitest run --coverage",
