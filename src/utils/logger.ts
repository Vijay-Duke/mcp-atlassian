import winston from 'winston';

// Define log levels
export enum LogLevel {
  ERROR = 'error',
  WARN = 'warn',
  INFO = 'info',
  DEBUG = 'debug',
}

// Define log context interface
export interface LogContext {
  userId?: string;
  requestId?: string;
  operation?: string;
  tool?: string;
  duration?: number;
  error?: Error;
  metadata?: Record<string, any>;
  // Allow any additional properties for flexible logging
  [key: string]: any;
}

// Create winston logger instance
const logger = winston.createLogger({
  level: process.env.LOG_LEVEL || 'info',
  format: winston.format.combine(
    winston.format.timestamp({
      format: 'YYYY-MM-DD HH:mm:ss',
    }),
    winston.format.errors({ stack: true }),
    winston.format.json(),
    winston.format.prettyPrint()
  ),
  defaultMeta: {
    service: 'mcp-atlassian',
    version: process.env.npm_package_version || '2.0.0',
    environment: process.env.NODE_ENV || 'development',
  },
  transports: [
<<<<<<< HEAD
    // Only use console transport if not running as MCP server
    // MCP servers must not write to stdout/stderr as it interferes with JSON-RPC protocol
    ...(process.env.MCP_SERVER_MODE !== 'true' ? [
=======
    // Only use console transport if explicitly running in development mode
    // MCP servers must not write to stdout/stderr as it interferes with JSON-RPC protocol
    // Default to MCP_SERVER_MODE=true to prevent console output
    ...(process.env.MCP_SERVER_MODE === 'false' ? [
>>>>>>> b4482a8e
      new winston.transports.Console({
        format: winston.format.combine(
          winston.format.colorize({ all: true }),
          winston.format.simple()
        ),
      })
    ] : []),
  ],
});

// Add file transport in production
if (process.env.NODE_ENV === 'production') {
  logger.add(
    new winston.transports.File({
      filename: 'logs/error.log',
      level: 'error',
      format: winston.format.combine(winston.format.timestamp(), winston.format.json()),
    })
  );

  logger.add(
    new winston.transports.File({
      filename: 'logs/combined.log',
      format: winston.format.combine(winston.format.timestamp(), winston.format.json()),
    })
  );
}

// Utility functions for structured logging
export class Logger {
  private static sanitizeContext(context: LogContext): LogContext {
    const sanitized = { ...context };

    // Remove sensitive data
    if (sanitized.metadata) {
      // eslint-disable-next-line @typescript-eslint/no-unused-vars
      const { password, token, apiKey, secret, ...safeMeta } = sanitized.metadata;
      sanitized.metadata = safeMeta;
    }

    return sanitized;
  }

  static info(message: string, context?: LogContext): void {
    logger.info(message, this.sanitizeContext(context || {}));
  }

  static warn(message: string, context?: LogContext): void {
    logger.warn(message, this.sanitizeContext(context || {}));
  }

  static error(message: string, context?: LogContext): void {
    logger.error(message, this.sanitizeContext(context || {}));
  }

  static debug(message: string, context?: LogContext): void {
    logger.debug(message, this.sanitizeContext(context || {}));
  }

  static logRequest(operation: string, context: LogContext = {}): void {
    this.info(`Starting ${operation}`, {
      ...context,
      operation,
      timestamp: new Date().toISOString(),
    });
  }

  static logResponse(operation: string, duration: number, context: LogContext = {}): void {
    this.info(`Completed ${operation}`, {
      ...context,
      operation,
      duration,
      timestamp: new Date().toISOString(),
    });
  }

  static logError(operation: string, error: Error, context: LogContext = {}): void {
    this.error(`Failed ${operation}`, {
      ...context,
      operation,
      error,
      errorMessage: error.message,
      errorStack: error.stack,
      timestamp: new Date().toISOString(),
    });
  }

  static logToolCall(toolName: string, userId?: string, metadata?: Record<string, any>): void {
    this.info(`Tool called: ${toolName}`, {
      tool: toolName,
      userId,
      metadata,
      timestamp: new Date().toISOString(),
    });
  }

  static logPerformance(operation: string, duration: number, context: LogContext = {}): void {
    const level = duration > 5000 ? LogLevel.WARN : LogLevel.INFO;
    const message = `Performance: ${operation} took ${duration}ms`;

    if (level === LogLevel.WARN) {
      this.warn(message, { ...context, operation, duration, performanceIssue: true });
    } else {
      this.info(message, { ...context, operation, duration });
    }
  }

  static logSecurity(event: string, context: LogContext = {}): void {
    this.warn(`Security event: ${event}`, {
      ...context,
      securityEvent: true,
      timestamp: new Date().toISOString(),
    });
  }
}

// Export the winston logger instance for direct use if needed
export default logger;<|MERGE_RESOLUTION|>--- conflicted
+++ resolved
@@ -38,16 +38,10 @@
     environment: process.env.NODE_ENV || 'development',
   },
   transports: [
-<<<<<<< HEAD
-    // Only use console transport if not running as MCP server
-    // MCP servers must not write to stdout/stderr as it interferes with JSON-RPC protocol
-    ...(process.env.MCP_SERVER_MODE !== 'true' ? [
-=======
     // Only use console transport if explicitly running in development mode
     // MCP servers must not write to stdout/stderr as it interferes with JSON-RPC protocol
     // Default to MCP_SERVER_MODE=true to prevent console output
     ...(process.env.MCP_SERVER_MODE === 'false' ? [
->>>>>>> b4482a8e
       new winston.transports.Console({
         format: winston.format.combine(
           winston.format.colorize({ all: true }),
